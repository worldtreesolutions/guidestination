
import { supabase } from "@/integrations/supabase/client";
import { User } from "@supabase/supabase-js";
import { Database } from "@/integrations/supabase/types";

// Use the Database type to define our Activity type
export type Activity = Database['public']['Tables']['activities']['Row'];
export type ActivityInsert = Database['public']['Tables']['activities']['Insert'];
export type ActivityUpdate = Database['public']['Tables']['activities']['Update'];

// Define a type for activity filters
export interface ActivityFilters {
  provider_id?: string; // Changed to string for UUID
  category_id?: number;
  is_active?: boolean;
  search?: string;
}

// Define a type for pagination
export interface Pagination {
  page: number;
  limit: number;
}

const activityCrudService = {
  /**
   * Create a new activity
   */
  async createActivity(activity: ActivityInsert, user: User): Promise<Activity> {
    // Convert duration string to proper interval format
    const durationMap: { [key: string]: string } = {
      '1_hour': '1 hour',
      '2_hours': '2 hours',
      'half_day': '4 hours',
      'full_day': '8 hours'
    };

    // Log the incoming activity data for debugging
    console.log('Creating activity with data:', JSON.stringify(activity));
    console.log('Provider ID from activity data:', activity.provider_id, 'Type:', typeof activity.provider_id);

    // Try to get provider_id from multiple sources
    let providerId = activity.provider_id;
<<<<<<< HEAD
    if (!providerId && user.app_metadata?.provider_id) {
      providerId = (user.app_metadata.provider_id);
      console.log('Setting provider_id from user metadata:', providerId);
    }
    
    
=======
    
    // If not provided in activity data, try to get from localStorage
    if (!providerId) {
      const storedProviderId = typeof window !== 'undefined' ? localStorage.getItem('provider_id') : null;
      if (storedProviderId) {
        providerId = storedProviderId;
        console.log('Using provider_id from localStorage:', providerId);
      }
    }
    
    // If still not found, query the database directly
    if (!providerId && user) {
      try {
        const { data: ownerData, error: ownerError } = await supabase
          .from('activity_owners')
          .select('provider_id')
          .eq('user_id', user.id)
          .single();
          
        if (!ownerError && ownerData) {
          providerId = ownerData.provider_id;
          console.log('Found provider_id from database query:', providerId);
          
          // Save to localStorage for future use
          if (typeof window !== 'undefined') {
            localStorage.setItem('provider_id', providerId);
          }
        }
      } catch (err) {
        console.error('Error fetching provider_id from database:', err);
      }
    }
>>>>>>> 188722d8

    // Prepare data, casting user ID for integer columns
    const activityData = {
      ...activity,
<<<<<<< HEAD
      // Only assign duration if it is already the correct type; otherwise, leave as is
      // Remove mapping to string, as the DB expects Interval<Date> or null/undefined
=======
      // Map the duration string to the proper interval format
      duration: durationMap[activity.duration] || activity.duration,
      // Explicitly set provider_id as a UUID string
>>>>>>> 188722d8
      provider_id: providerId,
      created_by: null, // Don't use user.id directly for integer columns
      updated_by: null, // Don't use user.id directly for integer columns
      is_active: activity.is_active !== undefined ? activity.is_active : true,
    };

    console.log('Final activity data being inserted:', JSON.stringify(activityData));
    console.log('Final provider_id:', activityData.provider_id, 'Type:', typeof activityData.provider_id);

    const { data, error } = await supabase
      .from('activities')
      .insert(activityData)
      .select()
      .single();

    if (error) {
      console.error("Error creating activity:", error.message);
      throw error;
    }

    if (!data) {
      throw new Error("Activity creation succeeded but no data returned.");
    }

    return data as Activity;
  },

  /**
   * Get all activities with optional filtering and pagination
   */
  async getActivities(
    filters?: ActivityFilters,
    pagination?: Pagination
  ): Promise<{ activities: Activity[]; count: number }> {
    let query = supabase
      .from('activities')
      .select('*', { count: 'exact' });

    // Apply filters
    if (filters) {
      if (filters.provider_id !== undefined) {
        query = query.eq('provider_id', filters.provider_id);
      }
      if (filters.category_id !== undefined) {
        query = query.eq('category_id', filters.category_id);
      }
      if (filters.is_active !== undefined) {
        query = query.eq('is_active', filters.is_active);
      }
      if (filters.search) {
        query = query.or(`title.ilike.%${filters.search}%,description.ilike.%${filters.search}%`);
      }
    }

    // Apply pagination
    if (pagination) {
      const { page, limit } = pagination;
      const from = (page - 1) * limit;
      const to = from + limit - 1;
      query = query.range(from, to);
    }

    // Order by creation date
    query = query.order('created_at', { ascending: false });

    const { data, error, count } = await query;

    if (error) {
      console.error("Error fetching activities:", error.message);
      throw error;
    }

    return {
      activities: (data || []) as Activity[],
      count: count || 0
    };
  },

  /**
   * Get a single activity by ID
   */
  async getActivityById(id: number): Promise<Activity | null> {
    const { data, error } = await supabase
      .from('activities')
      .select('*')
      .eq('id', id)
      .single();

    if (error) {
      if (error.code === "PGRST116") { // Not found is not an error here
        return null;
      }
      console.error("Error fetching activity by ID:", error.message);
      throw error;
    }

    return data as Activity | null;
  },

  /**
   * Update an existing activity
   */
  async updateActivity(id: number, activityUpdates: ActivityUpdate, user: User): Promise<Activity> {
    // Convert duration string to proper interval format if it exists in the updates
    const durationMap: { [key: string]: string } = {
      '1_hour': '1 hour',
      '2_hours': '2 hours',
      'half_day': '4 hours',
      'full_day': '8 hours'
    };

    // Prepare update data
    const updateData = {
      ...activityUpdates,
      // Map the duration string to the proper interval format if it exists
      duration: activityUpdates.duration ? (durationMap[activityUpdates.duration] || activityUpdates.duration) : undefined,
      updated_by: null, // Don't use user.id directly for integer columns
      updated_at: new Date().toISOString()
    };

    // Remove fields that cannot be updated directly
    delete (updateData as any).id;
    delete (updateData as any).created_at;
    delete (updateData as any).created_by;
    
    // Remove fields that don't exist in the database schema
    delete (updateData as any).has_pickup;
    delete (updateData as any).image_urls;
    delete (updateData as any).schedule_start_time;
    delete (updateData as any).schedule_end_time;
    delete (updateData as any).schedule_capacity;
    delete (updateData as any).schedule_availability_start_date;
    delete (updateData as any).schedule_availability_end_date;
    delete (updateData as any).schedule_id;

    console.log('Updating activity with data:', JSON.stringify(updateData));

    const { data, error } = await supabase
      .from('activities')
      .update(updateData)
      .eq('id', id)
      .select()
      .single();

    if (error) {
      console.error("Error updating activity:", error.message);
      throw error;
    }

    if (!data) {
      throw new Error("Activity update succeeded but no data returned.");
    }

    return data as Activity;
  },

  /**
   * Delete an activity (soft delete by setting is_active to false)
   */
  async softDeleteActivity(id: number, user: User): Promise<void> {
    const { error } = await supabase
      .from('activities')
      .update({
        is_active: false,
        // Don't use user.id directly for integer columns
        updated_by: null,
        updated_at: new Date().toISOString()
      })
      .eq('id', id);

    if (error) {
      console.error("Error soft deleting activity:", error.message);
      throw error;
    }
  },

  /**
   * Permanently delete an activity
   */
  async hardDeleteActivity(id: number): Promise<void> {
    const { error } = await supabase
      .from('activities')
      .delete()
      .eq('id', id);

    if (error) {
      console.error("Error hard deleting activity:", error.message);
      throw error;
    }
  },

  /**
   * Restore a soft-deleted activity
   */
  async restoreActivity(id: number, user: User): Promise<Activity> {
    const { data, error } = await supabase
      .from('activities')
      .update({
        is_active: true,
        // Don't use user.id directly for integer columns
        updated_by: null,
        updated_at: new Date().toISOString()
      })
      .eq('id', id)
      .select()
      .single();

    if (error) {
      console.error("Error restoring activity:", error.message);
      throw error;
    }

     if (!data) {
      throw new Error("Activity restoration succeeded but no data returned.");
    }

    return data as Activity;
  },

  // --- Additional Helper Methods ---

  /**
   * Get activities by provider ID
   */
  async getActivitiesByProviderId(
    providerId: string, // Changed to string for UUID
    pagination?: Pagination
  ): Promise<{ activities: Activity[]; count: number }> {
    return this.getActivities({ provider_id: providerId }, pagination);
  },

  /**
   * Get activities by category ID
   */
  async getActivitiesByCategory(
    categoryId: number,
    pagination?: Pagination
  ): Promise<{ activities: Activity[]; count: number }> {
    return this.getActivities({ category_id: categoryId }, pagination);
  },

  /**
   * Search activities by title or description
   */
  async searchActivities(
    searchTerm: string,
    pagination?: Pagination
  ): Promise<{ activities: Activity[]; count: number }> {
    return this.getActivities({ search: searchTerm }, pagination);
  },

  /**
   * Get active activities
   */
  async getActiveActivities(
    pagination?: Pagination
  ): Promise<{ activities: Activity[]; count: number }> {
    return this.getActivities({ is_active: true }, pagination);
  },

  /**
   * Change activity status
   */
  async changeActivityStatus(id: number, status: number, user: User): Promise<Activity> {
    return this.updateActivity(id, { status: status }, user);
  },

  /**
   * Update activity image
   */
  async updateActivityImage(id: number, imageUrl: string, user: User): Promise<Activity> {
     return this.updateActivity(id, { image_url: imageUrl }, user);
  },

  /**
   * Bulk update activities
   */
  async bulkUpdateActivities(
    activityIds: number[],
    updates: ActivityUpdate,
    user: User
  ): Promise<void> {
    const updateData = {
        ...updates,
        // Don't use user.id directly for integer columns
        updated_by: null,
        updated_at: new Date().toISOString()
    };
    delete (updateData as any).id;
    delete (updateData as any).created_at;
    delete (updateData as any).created_by;

    const { error } = await supabase
      .from('activities')
      .update(updateData)
      .in('id', activityIds);

    if (error) {
      console.error("Error bulk updating activities:", error.message);
      throw error;
    }
  },

  /**
   * Bulk delete activities (soft delete)
   */
  async bulkSoftDeleteActivities(activityIds: number[], user: User): Promise<void> {
    const { error } = await supabase
      .from('activities')
      .update({
        is_active: false,
        // Don't use user.id directly for integer columns
        updated_by: null,
        updated_at: new Date().toISOString()
      })
      .in('id', activityIds);

    if (error) {
      console.error("Error bulk soft deleting activities:", error.message);
      throw error;
    }
  }
};

export default activityCrudService;<|MERGE_RESOLUTION|>--- conflicted
+++ resolved
@@ -41,14 +41,6 @@
 
     // Try to get provider_id from multiple sources
     let providerId = activity.provider_id;
-<<<<<<< HEAD
-    if (!providerId && user.app_metadata?.provider_id) {
-      providerId = (user.app_metadata.provider_id);
-      console.log('Setting provider_id from user metadata:', providerId);
-    }
-    
-    
-=======
     
     // If not provided in activity data, try to get from localStorage
     if (!providerId) {
@@ -81,19 +73,12 @@
         console.error('Error fetching provider_id from database:', err);
       }
     }
->>>>>>> 188722d8
 
     // Prepare data, casting user ID for integer columns
     const activityData = {
       ...activity,
-<<<<<<< HEAD
       // Only assign duration if it is already the correct type; otherwise, leave as is
       // Remove mapping to string, as the DB expects Interval<Date> or null/undefined
-=======
-      // Map the duration string to the proper interval format
-      duration: durationMap[activity.duration] || activity.duration,
-      // Explicitly set provider_id as a UUID string
->>>>>>> 188722d8
       provider_id: providerId,
       created_by: null, // Don't use user.id directly for integer columns
       updated_by: null, // Don't use user.id directly for integer columns
