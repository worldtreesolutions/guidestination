
import { type ClassValue, clsx } from "clsx"
import { twMerge } from "tailwind-merge"

export function cn(...inputs: ClassValue[]) {
  return twMerge(clsx(inputs))
}

<<<<<<< HEAD
export function formatCurrency(amount: number): string {
  if (isNaN(amount)) return '';
  return amount.toLocaleString('en-US', { style: 'currency', currency: 'THB', minimumFractionDigits: 2 });
=======
export function formatCurrency(amount: number | null | undefined): string {
  if (amount === null || amount === undefined) return "N/A"
  return new Intl.NumberFormat("th-TH", {
    style: "currency",
    currency: "THB",
    minimumFractionDigits: 0,
    maximumFractionDigits: 0,
  }).format(amount)
>>>>>>> f3bba63c
}<|MERGE_RESOLUTION|>--- conflicted
+++ resolved
@@ -6,11 +6,7 @@
   return twMerge(clsx(inputs))
 }
 
-<<<<<<< HEAD
-export function formatCurrency(amount: number): string {
-  if (isNaN(amount)) return '';
-  return amount.toLocaleString('en-US', { style: 'currency', currency: 'THB', minimumFractionDigits: 2 });
-=======
+
 export function formatCurrency(amount: number | null | undefined): string {
   if (amount === null || amount === undefined) return "N/A"
   return new Intl.NumberFormat("th-TH", {
@@ -19,5 +15,4 @@
     minimumFractionDigits: 0,
     maximumFractionDigits: 0,
   }).format(amount)
->>>>>>> f3bba63c
-}+}
